--- conflicted
+++ resolved
@@ -92,13 +92,12 @@
 private:
     void _finalize() override {
 
-<<<<<<< HEAD
         set<size_property>(Size2f(280, 200));
-        set<offset_xform>(M3f::translation(20, 20));
+        set<offset_xform>(M3f::translation(200, 200));
 
-        auto raw = handle_from_this();
-        NOTF_ASSERT(raw);
-        auto handle = handle_cast<NodeHandle<ParentWidget>>(raw);
+//        auto raw = handle_from_this();
+//        NOTF_ASSERT(raw);
+//        auto handle = handle_cast<NodeHandle<ParentWidget>>(raw);
 //        m_animation = IntervalTimer(60_fps, [handle]() mutable {
 //            if (handle.is_valid()) {
 //                TheEventHandler()->schedule([=]() mutable {
@@ -138,39 +137,6 @@
         //                                                 V2f{500, 380}, V2f{350, 400}, //
         //                                                 V2f{380, 320}}));
         //        painter.stroke();
-=======
-        auto handle = handle_cast<NodeHandle<SuperWidget>>(handle_from_this());
-        NOTF_ASSERT(handle);
-
-        // update the local xform x times per seconds
-        m_animation = IntervalTimer(180_fps, [handle]() mutable {
-            if (handle.is_valid()) {
-                TheEventHandler()->schedule([handle]() mutable {
-                    const float period = 10;
-                    const float time = std::chrono::duration_cast<std::chrono::milliseconds>(get_age()).count();
-                    const float angle = fmod(time / (1000.f * period), 1.f) * pi<float>() * 2.f;
-                    M3f xform = (M3f::translation({320, 240}) * M3f::rotation(angle)) * M3f::translation({-320, -240});
-                    handle->set<offset_xform>(std::move(xform));
-                });
-            }
-        });
-        m_animation->start();
-    }
-
-    void _paint(Painter& painter) const override {
-
-        // draw a complex shape
-        painter.set_stroke_width(49.f);
-        painter.set_cap_style(Painter::CapStyle::SQUARE);
-        painter.set_joint_style(Painter::JointStyle::BEVEL);
-        painter.set_path(Path2::create(Polylinef{V2f{120, 60}, V2f{160, 400},  //
-                                                 V2f{200, 120}, V2f{240, 280}, //
-                                                 V2f{280, 200}, V2f{340, 200}, //
-                                                 V2f{380, 180}, V2f{420, 190}, //
-                                                 V2f{500, 380}, V2f{350, 400}, //
-                                                 V2f{380, 320}}));
-        painter.stroke();
->>>>>>> 1ae302c7
     }
     void _get_widgets_at(const V2f&, std::vector<WidgetHandle>&) const override {}
 
