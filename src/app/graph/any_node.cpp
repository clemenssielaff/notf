#include "notf/app/graph/any_node.hpp"

#include "notf/meta/log.hpp"

#include "notf/common/vector.hpp"

namespace {
NOTF_USING_NAMESPACE;

std::pair<size_t, size_t> get_this_and_sibling_index(const std::vector<AnyNodePtr>& siblings,
                                                     const AnyNode* const caller, const AnyNodeConstPtr& sibling_ptr) {
    size_t my_index, sibling_index;
    {
        const size_t sibling_count = my_index = sibling_index = siblings.size();
        uchar successes = 0;
        for (size_t itr = 0; itr < sibling_count; ++itr) {
            const auto& other = siblings[itr];
            if (other.get() == caller) {
                my_index = itr;
                ++successes;
            } else if (other == sibling_ptr) {
                sibling_index = itr;
                ++successes;
            }
            if (successes == 2) { break; }
        }
        NOTF_ASSERT(successes == 2);
        NOTF_ASSERT(my_index != sibling_index);
        NOTF_ASSERT(my_index != sibling_count && sibling_index != sibling_count);
    }
    return std::make_pair(my_index, sibling_index);
}

} // namespace

NOTF_OPEN_NAMESPACE

// any node iterator ================================================================================================ //

bool AnyNode::Iterator::next(AnyNodeHandle& output_node) {
    while (!m_iterators.empty()) {
        Impl& it = m_iterators.back();
        output_node = it.node;

        if (it.index == it.end) {
            m_iterators.pop_back();
        } else {
            const size_t child_count = output_node->get_child_count();
            if (child_count > 0) { m_iterators.emplace_back(output_node->get_child(0), child_count); }
        }
        return true;
    }
    return false;
}

// any node data ==================================================================================================== //

AnyNode::ModifiedData::ModifiedData(valid_ptr<AnyNode*> parent, const std::vector<AnyNodePtr>& children, Flags flags)
    : parent(parent), children(std::make_unique<std::vector<AnyNodePtr>>(children)), flags(std::move(flags)) {
    NOTF_ASSERT(this->parent);
    NOTF_ASSERT(this->children.get());
}

// any node ========================================================================================================= //

AnyNode::AnyNode(valid_ptr<AnyNode*> parent) : m_parent(raw_pointer(parent)) {
    NOTF_LOG_TRACE("Creating Node {}", m_uuid.to_string());
}

AnyNode::~AnyNode() {
    NOTF_LOG_TRACE("Removing Node {}", m_uuid.to_string());

    // delete all children while their parent pointer is still valid
    m_children.clear();
    m_modified_data.reset();

    TheGraph::AccessFor<AnyNode>::unregister_node(m_uuid);

#ifdef NOTF_DEBUG
    // make sure that the property observer is deleted with this node, because it has a raw reference to the node
    std::weak_ptr<RedrawObserver> weak_observer = m_redraw_observer;
    NOTF_ASSERT(weak_observer.lock() != nullptr);
    m_redraw_observer.reset();
    NOTF_ASSERT(weak_observer.expired());
#endif
}

std::string AnyNode::set_name(const std::string& name) {
    NOTF_ASSERT(this_thread::is_the_ui_thread()); // only the UI thread can change the name
    return TheGraph::AccessFor<AnyNode>::set_name(m_uuid, name);
}

bool AnyNode::has_ancestor(const AnyNodeHandle& ancestor) const {
    if (const AnyNodeConstPtr ancestor_lock = AnyNodeHandle::AccessFor<AnyNode>::get_node_ptr(ancestor)) {
        return _has_ancestor(ancestor_lock.get());
    } else {
        return false;
    }
}

AnyNodeHandle AnyNode::get_common_ancestor(const AnyNodeHandle& other) const {
    const AnyNodeConstPtr other_lock = AnyNodeHandle::AccessFor<AnyNode>::get_node_ptr(other);
    if (other_lock == nullptr) { NOTF_THROW(HandleExpiredError, "Node handle is expired"); }
    return const_cast<AnyNode*>(_get_common_ancestor(other_lock.get()))->shared_from_this();
}

AnyNodeHandle AnyNode::get_child(const size_t index) const {
    const std::vector<AnyNodePtr>& children = _read_children();
    if (index >= children.size()) {
        NOTF_THROW(IndexError, "Cannot get child Node at index {} for Node \"{}\" with {} children", index, get_name(),
                   get_child_count());
    }
    return children[index];
}

bool AnyNode::is_before(const AnyNodeHandle& sibling) const {
    if (const AnyNodePtr sibling_ptr = AnyNodeHandle::AccessFor<AnyNode>::get_node_ptr(sibling);
        (sibling_ptr != nullptr) && (sibling_ptr->_get_parent() == _get_parent()) && (sibling_ptr.get() != this)) {
        for (const AnyNodePtr& other : _read_siblings()) {
            if (other == sibling_ptr) { return true; }
            if (other.get() == this) {
                NOTF_ASSERT(contains(_read_siblings(), sibling_ptr));
                return false;
            }
        }
    }
    return false;
}

bool AnyNode::is_behind(const AnyNodeHandle& sibling) const {
    if (const AnyNodePtr sibling_ptr = AnyNodeHandle::AccessFor<AnyNode>::get_node_ptr(sibling);
        (sibling_ptr != nullptr) && (sibling_ptr->_get_parent() == _get_parent()) && (sibling_ptr.get() != this)) {
        for (const AnyNodePtr& other : _read_siblings()) {
            if (other == sibling_ptr) { return false; }
            if (other.get() == this) {
                NOTF_ASSERT(contains(_read_siblings(), sibling_ptr));
                return true;
            }
        }
    }
    return false;
}

void AnyNode::stack_front() {
    NOTF_ASSERT(this_thread::is_the_ui_thread());
    if (is_in_front()) { return; } // early out to avoid creating unnecessary modified copies
    std::vector<AnyNodePtr>& sibs = _get_parent()->_write_children();
    auto itr
        = std::find_if(sibs.begin(), sibs.end(), [this](const AnyNodePtr& silbing) { return silbing.get() == this; });
    NOTF_ASSERT(itr != sibs.end());
    move_to_back(sibs, itr);
}

void AnyNode::stack_back() {
    NOTF_ASSERT(this_thread::is_the_ui_thread());
    if (is_in_back()) { return; } // early out to avoid creating unnecessary modified copies
    std::vector<AnyNodePtr>& sibs = _get_parent()->_write_children();
    auto itr
        = std::find_if(sibs.begin(), sibs.end(), [this](const AnyNodePtr& silbing) { return silbing.get() == this; });
    NOTF_ASSERT(itr != sibs.end());
    move_to_front(sibs, itr);
}

void AnyNode::stack_before(const AnyNodeHandle& sibling) {
    NOTF_ASSERT(this_thread::is_the_ui_thread());

    const AnyNodeConstPtr sibling_ptr = AnyNodeHandle::AccessFor<AnyNode>::get_node_ptr(sibling);
    if (sibling_ptr == nullptr) { NOTF_THROW(HandleExpiredError, "Node handle has expired."); }
    if (sibling_ptr.get() == this) { return; }
    if (sibling_ptr->_get_parent() != _get_parent()) {
        NOTF_THROW(GraphError, "Cannot stack Node {} before {}, because they are not siblings.", get_name(),
                   sibling.get_name());
    }

    std::vector<AnyNodePtr>& siblings = _get_parent()->_write_children();
    const auto [my_index, sibling_index] = get_this_and_sibling_index(siblings, this, sibling_ptr);
    move_behind_of(siblings, my_index, sibling_index);
}

void AnyNode::stack_behind(const AnyNodeHandle& sibling) {
    NOTF_ASSERT(this_thread::is_the_ui_thread());

    const AnyNodeConstPtr sibling_ptr = AnyNodeHandle::AccessFor<AnyNode>::get_node_ptr(sibling);
    if (sibling_ptr == nullptr) { NOTF_THROW(HandleExpiredError, "Node handle has expired."); }
    if (sibling_ptr.get() == this) { return; }
    if (sibling_ptr->_get_parent() != _get_parent()) {
        NOTF_THROW(GraphError, "Cannot stack Node {} behind {}, because they are not siblings.", get_name(),
                   sibling.get_name());
    }

    std::vector<AnyNodePtr>& siblings = _get_parent()->_write_children();
    const auto [my_index, sibling_index] = get_this_and_sibling_index(siblings, this, sibling_ptr);
    move_in_front_of(siblings, my_index, sibling_index);
}

bool AnyNode::_get_flag(const size_t index) const {
    if (index >= s_user_flag_count) {
        NOTF_THROW(IndexError, "Cannot test user flag #{} of Node {}, because Nodes only have {} user-defineable flags",
                   index, get_name(), s_user_flag_count);
    }

    return _get_internal_flag(index + s_internal_flag_count);
}

void AnyNode::_set_flag(const size_t index, const bool value) {
    NOTF_ASSERT(this_thread::is_the_ui_thread());

    if (index >= s_user_flag_count) {
        NOTF_THROW(IndexError, "Cannot test user flag #{} of Node {}, because Nodes only have {} user-defineable flags",
                   index, get_name(), s_user_flag_count);
    }

    _set_internal_flag(index + s_internal_flag_count, value);
}

void AnyNode::_remove_child(const AnyNode* child) {
    NOTF_ASSERT(child);
    NOTF_ASSERT(this_thread::is_the_ui_thread());

    // do not create a modified copy for finding the child
    const std::vector<AnyNodePtr>& read_only_children = _read_children();
    auto itr = std::find_if(read_only_children.begin(), read_only_children.end(),
                            [child](const AnyNodePtr& node) { return node.get() == child; });
    if (itr == read_only_children.end()) {
        NOTF_LOG_WARN("Cannot node {} is not a child of node {}", child->get_name(), get_name());
        return;
    }

    // remove the child node
    const size_t child_index = static_cast<size_t>(std::distance(read_only_children.begin(), itr));
    std::vector<AnyNodePtr>& children = _write_children();
    NOTF_ASSERT(children.at(child_index).get() == child);
    children.erase(iterator_at(children, child_index));
}

void AnyNode::_clear_children() {
    NOTF_ASSERT(this_thread::is_the_ui_thread());
    if (_read_children().empty()) { return; } // do not create a modified copy for testing
    _write_children().clear();
}

void AnyNode::_set_parent(AnyNodeHandle new_parent_handle) {
    NOTF_ASSERT(this_thread::is_the_ui_thread());

    AnyNodePtr new_parent = AnyNodeHandle::AccessFor<AnyNode>::get_node_ptr(new_parent_handle);
    if (new_parent == nullptr) { return; }

    AnyNode* const old_parent = _get_parent();
    if (new_parent.get() == old_parent) { return; }

    auto& new_siblings = new_parent->_write_children();
    new_siblings.emplace_back(shared_from_this());
    old_parent->_remove_child(this);

    _ensure_modified_data().parent = new_parent.get();
}

AnyNode* AnyNode::_get_parent() const {
    NOTF_ASSERT(m_parent);

    if (!this_thread::is_the_ui_thread()) {
        return m_parent; // the renderer always sees the unmodified parent
    }

    // if there exist a modified parent, return that one instead
    if (m_modified_data) {
        NOTF_ASSERT(m_modified_data->parent);
        return m_modified_data->parent;
    }
    return m_parent;
}

void AnyNode::_clear_modified_data() {
    NOTF_ASSERT(this_thread::is_the_ui_thread());

    if (m_modified_data) {
        // move all modified data back onto the node
        m_parent = m_modified_data->parent;
        m_children = std::move(*m_modified_data->children.get());
        m_flags = m_modified_data->flags;

        m_modified_data.reset();
    }

    _set_internal_flag(to_number(InternalFlags::DIRTY), false);

    _clear_modified_properties();
}

bool AnyNode::_has_ancestor(const AnyNode* const node) const {
    if (node == nullptr) { return false; }
    const AnyNode* next = _get_parent();
    for (; next != next->_get_parent(); next = next->_get_parent()) {
        if (next == node) { return true; }
    }
    return next == node; // true if the root node itself is the ancestor in question
}

const AnyNode* AnyNode::_get_common_ancestor(const AnyNode* const other) const {
    NOTF_ASSERT(other);

    if (other == this) { return this; }

    const AnyNode* first = this;
    const AnyNode* second = other;
    const AnyNode* result = nullptr;
    bool success = false;
    std::unordered_set<const AnyNode*, pointer_hash<const AnyNode*>> known_ancestors = {first, second};
    {
        while (true) {
            first = first->_get_parent();
            if (known_ancestors.count(first) != 0) {
                result = first;
                success = other->_has_ancestor(result);
                break;
            }
            known_ancestors.insert(first);

            second = second->_get_parent();
            if (known_ancestors.count(second) != 0) {
                result = second;
                success = this->_has_ancestor(result);
                break;
            }
            known_ancestors.insert(second);
        }
    }
    if (!success) {
        NOTF_THROW(GraphError, "Nodes \"{}\" and \"{}\" share no common ancestor", //
                   get_uuid().to_string(), other->get_uuid().to_string());
    }
    return result;
}

const std::vector<AnyNodePtr>& AnyNode::_read_children() const {
    if (!this_thread::is_the_ui_thread()) {
        return m_children; // the renderer always sees the unmodified child list
    }

    // if there exist a modified child list, return that one instead
    if (m_modified_data) {
        NOTF_ASSERT(m_modified_data->children);
        return *m_modified_data->children;
    }
    return m_children;
}

std::vector<AnyNodePtr>& AnyNode::_write_children() {
    NOTF_ASSERT(this_thread::is_the_ui_thread());
    _set_dirty(); // changes in the child list make this node dirty
    return *_ensure_modified_data().children;
}

const std::vector<AnyNodePtr>& AnyNode::_read_siblings() const {
    const std::vector<AnyNodePtr>& siblings = _get_parent()->_read_children();
    NOTF_ASSERT(contains_if(siblings, [this](const AnyNodePtr& sibling) -> bool { return sibling.get() == this; }));
    return siblings;
}

bool AnyNode::_get_internal_flag(const size_t index) const {
    NOTF_ASSERT(index < bitset_size_v<Flags>);

    if (!this_thread::is_the_ui_thread()) {
        return m_flags[index]; // the renderer always sees the unmodified flags
    }

    // if a modified flag exist, return that one instead
    if (m_modified_data != nullptr) { return m_modified_data->flags[index]; }
    return m_flags[index];
}

void AnyNode::_set_internal_flag(const size_t index, const bool value) {
    NOTF_ASSERT(index < bitset_size_v<Flags>);
    NOTF_ASSERT(this_thread::is_the_ui_thread());
    if (index != to_number(InternalFlags::DIRTY)) { _set_dirty(); } // flag changes make this node dirty
    _ensure_modified_data().flags[index] = value;
}

AnyNode::ModifiedData& AnyNode::_ensure_modified_data() {
    NOTF_ASSERT(this_thread::is_the_ui_thread());
    if (m_modified_data == nullptr) { m_modified_data = std::make_unique<ModifiedData>(m_parent, m_children, m_flags); }
    return *m_modified_data;
}

void AnyNode::_mark_as_dirty() {
<<<<<<< HEAD
    if (!_is_finalized()) { return; }
=======
    NOTF_ASSERT(this_thread::is_the_ui_thread());
    if (NOTF_UNLIKELY(!_is_finalized())) { return; }
>>>>>>> 1ae302c7
    if (!_get_internal_flag(to_number(InternalFlags::DIRTY))) {
        _set_internal_flag(to_number(InternalFlags::DIRTY));
        TheGraph::AccessFor<AnyNode>::mark_dirty(weak_from_this());
    }
}

NOTF_CLOSE_NAMESPACE<|MERGE_RESOLUTION|>--- conflicted
+++ resolved
@@ -163,7 +163,6 @@
 
 void AnyNode::stack_before(const AnyNodeHandle& sibling) {
     NOTF_ASSERT(this_thread::is_the_ui_thread());
-
     const AnyNodeConstPtr sibling_ptr = AnyNodeHandle::AccessFor<AnyNode>::get_node_ptr(sibling);
     if (sibling_ptr == nullptr) { NOTF_THROW(HandleExpiredError, "Node handle has expired."); }
     if (sibling_ptr.get() == this) { return; }
@@ -179,7 +178,6 @@
 
 void AnyNode::stack_behind(const AnyNodeHandle& sibling) {
     NOTF_ASSERT(this_thread::is_the_ui_thread());
-
     const AnyNodeConstPtr sibling_ptr = AnyNodeHandle::AccessFor<AnyNode>::get_node_ptr(sibling);
     if (sibling_ptr == nullptr) { NOTF_THROW(HandleExpiredError, "Node handle has expired."); }
     if (sibling_ptr.get() == this) { return; }
@@ -187,7 +185,6 @@
         NOTF_THROW(GraphError, "Cannot stack Node {} behind {}, because they are not siblings.", get_name(),
                    sibling.get_name());
     }
-
     std::vector<AnyNodePtr>& siblings = _get_parent()->_write_children();
     const auto [my_index, sibling_index] = get_this_and_sibling_index(siblings, this, sibling_ptr);
     move_in_front_of(siblings, my_index, sibling_index);
@@ -198,18 +195,15 @@
         NOTF_THROW(IndexError, "Cannot test user flag #{} of Node {}, because Nodes only have {} user-defineable flags",
                    index, get_name(), s_user_flag_count);
     }
-
     return _get_internal_flag(index + s_internal_flag_count);
 }
 
 void AnyNode::_set_flag(const size_t index, const bool value) {
     NOTF_ASSERT(this_thread::is_the_ui_thread());
-
     if (index >= s_user_flag_count) {
         NOTF_THROW(IndexError, "Cannot test user flag #{} of Node {}, because Nodes only have {} user-defineable flags",
                    index, get_name(), s_user_flag_count);
     }
-
     _set_internal_flag(index + s_internal_flag_count, value);
 }
 
@@ -298,7 +292,6 @@
 
 const AnyNode* AnyNode::_get_common_ancestor(const AnyNode* const other) const {
     NOTF_ASSERT(other);
-
     if (other == this) { return this; }
 
     const AnyNode* first = this;
@@ -382,13 +375,9 @@
     return *m_modified_data;
 }
 
-void AnyNode::_mark_as_dirty() {
-<<<<<<< HEAD
+void AnyNode::_set_dirty() {
+    NOTF_ASSERT(this_thread::is_the_ui_thread());
     if (!_is_finalized()) { return; }
-=======
-    NOTF_ASSERT(this_thread::is_the_ui_thread());
-    if (NOTF_UNLIKELY(!_is_finalized())) { return; }
->>>>>>> 1ae302c7
     if (!_get_internal_flag(to_number(InternalFlags::DIRTY))) {
         _set_internal_flag(to_number(InternalFlags::DIRTY));
         TheGraph::AccessFor<AnyNode>::mark_dirty(weak_from_this());
